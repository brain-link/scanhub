--- conflicted
+++ resolved
@@ -2,7 +2,6 @@
 // SPDX-License-Identifier: GPL-3.0-only OR LicenseRef-ScanHub-Commercial
 // PatientTable.tsx is responsible for rendering the patient table view.
 import * as React from 'react'
-import { useContext } from 'react'
 import Stack from '@mui/joy/Stack'
 import Add from '@mui/icons-material/Add'
 import Button from '@mui/joy/Button'
@@ -13,14 +12,9 @@
 
 // import { Alerts } from '../interfaces/components.interface'
 import { useQuery } from 'react-query'
-<<<<<<< HEAD
 import { TaskOut } from '../generated-client/exam';
 import { taskApi } from '../api'
 import LoginContext from '../LoginContext'
-=======
-import { TaskOut } from "../generated-client/exam";
-import { taskApi } from '../api'
->>>>>>> 0742e228
 
 
 export default function TaskTemplateList() {
@@ -28,7 +22,7 @@
   const [modalOpen, setModalOpen] = React.useState(false)
 
   // const [user, setUser] = useContext(LoginContext);
-  const user = useContext(LoginContext);
+  const user = React.useContext(LoginContext);
 
   // const {data: tasks, isLoading, isError, refetch} = useQuery<TaskOut[]>({
   const {data: tasks, refetch} = useQuery<TaskOut[]>({
