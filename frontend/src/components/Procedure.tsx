--- conflicted
+++ resolved
@@ -135,44 +135,6 @@
   )
 }
 
-<<<<<<< HEAD
-// let imageIds = [
-//   "dicomweb://raw.githubusercontent.com/Anush-DP/gdcmdata/master/MR-SIEMENS-DICOM-WithOverlays.dcm",
-//   "dicomweb://s3.amazonaws.com/lury/PTCTStudy/1.3.6.1.4.1.25403.52237031786.3872.20100510032220.11.dcm",
-//   "dicomweb://s3.amazonaws.com/lury/PTCTStudy/1.3.6.1.4.1.25403.52237031786.3872.20100510032220.12.dcm"
-// ];
-
-cornerstoneWebImageLoader.external.cornerstone = cornerstone;
-cornerstoneTools.external.cornerstone = cornerstone;
-cornerstoneTools.external.cornerstoneMath = cornerstoneMath;
-cornerstoneTools.external.Hammer = Hammer;
-cornerstoneTools.init({
-  /**
-   * When cornerstone elements are enabled,
-   * should `mouse` input events be listened for?
-   */
-  mouseEnabled: true,
-  /**
-   * When cornerstone elements are enabled,
-   * should `touch` input events be listened for?
-   */
-  touchEnabled: true,
-  /**
-   * A special flag that synchronizes newly enabled cornerstone elements. When
-   * enabled, their active tools are set to reflect tools that have been
-   * activated with `setToolActive`.
-   */
-  globalToolSyncEnabled: true,
-  /**
-   * Most tools have an associated canvas or SVG cursor. Enabling this flag
-   * causes the cursor to be shown when the tool is active, bound to left
-   * click, and the user is hovering the enabledElement.
-   */
-  showSVGCursors: true,
-});
-
-=======
->>>>>>> 77d7ae25
 export function ProcedureMainContent() {
   let params = useParams()
 
