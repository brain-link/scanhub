import { useParams, Link } from 'react-router-dom';
import {
  CListGroup,
  CListGroupItem,
  CBadge,
  CCol, 
  CRow, 
  CCard, 
  CCardHeader, 
  CModalBody,
  CModal,
  CModalTitle,
  CButton,
  CModalHeader,
  CForm,
  CLink,
  CFormInput,
  CModalFooter,
  CCloseButton, 
  CCardBody} from '@coreui/react';

import { useQuery, useMutation } from 'react-query';
import { Procedure, Patient } from './Interfaces';
import { useState } from 'react';
import React from 'react';
import axios from 'axios';


export function PatientIndex() {

  let params = useParams()

  const { data: procedures, isSuccess: procedureSuccess } = useQuery<Procedure[]>(`patients/${params.patientId}/procedures/`);
  const { data: patient, isSuccess: patientSuccess } = useQuery<Patient>(`patients/${params.patientId}/`);
  
  if (!procedureSuccess || !patientSuccess) {
    return <div> Loading ... </div>
  }

  return (
    <>
      <CRow className="m-2">
        <CCol xs={4}>
          <CCard>
            <CCardHeader className="h5">Patient</CCardHeader>
            <CCardBody>
              <CListGroup>
                <CListGroupItem className="d-flex justify-content-between align-items-center">
                  <div>
                    <h6>ID</h6>
                    {patient?.id}
                  </div>
                </CListGroupItem>
                <CListGroupItem className="d-flex justify-content-between align-items-center">
                  <div>
                    <h6>Birthday</h6>
                    {patient?.birthday}
                  </div>
                </CListGroupItem>
                <CListGroupItem className="d-flex justify-content-between align-items-center">
                  <div>
                    <h6>Sex</h6>
                    {patient?.sex}
                  </div>
                </CListGroupItem>
                <CListGroupItem className="d-flex justify-content-between align-items-center">
                  <div>
                    <h6>Number of Procedures</h6>
                    <CBadge color="primary" shape="rounded-pill">
                      {procedures.length}
                    </CBadge>
                  </div>
                </CListGroupItem>
                <CListGroupItem className="d-flex justify-content-between align-items-center">
                  <div>
                    <h6>Concern</h6>
                    {patient?.concern}
                  </div>
                </CListGroupItem>
              </CListGroup>
            </CCardBody>
          </CCard>
        </CCol>

        <CCol xs={8}>
          <CCard>
            <CCardHeader className="h5">Procedures</CCardHeader>
            <CCardBody>
              <div className="mb-2 d-flex w-100 justify-content-start">
                <NewProcedure />
              </div>
              <CListGroup>
                {
                  procedures?.map(procedure => (
<<<<<<< HEAD
                    <CListGroupItem component={Link} to={`${patient.id}/${procedure.id}`}>
=======
                    <CListGroupItem component={CLink} to={`${patient.id}/${procedure.id}`}>
>>>>>>> c0f46baf
                      <div className="d-flex w-100 justify-content-between">
                        <h5 className="mb-1">Procedure {procedure.id}</h5>
                        <DeleteWarning procedure_id={procedure.id} />
                      </div>
                      <small>{procedure.date}</small>
                      <p className="mb-1">
                        Description of the procedure, that contains information about the modalities, number of records, etc.
                      </p>
                    </CListGroupItem>
                  ))
                }
              </CListGroup>
            </CCardBody>
          </CCard>
        </CCol>
      </CRow>
    </>
  )
}

function DeleteWarning({procedure_id}) {
  let params = useParams()
  const [visible, setVisible] = useState(false)
  const deletePost = async () => {
    return await axios.delete(`http://localhost:8000/patients/${params.patientId}/${procedure_id}/`);
  }
  return (
    <>
      <CCloseButton onClick={ () => setVisible(!visible) }/>
      <CModal visible={visible} onClose={() => setVisible(false)}>
        <CModalHeader>
          <CModalTitle>Delete Record</CModalTitle>
        </CModalHeader>
        <CModalBody>
          <p>
            You are about to delete procedure { procedure_id }, are you sure that you want to proceed?
          </p>
          <CButton
            color='danger'
            variant='outline'
            onClick={ () => {deletePost(); setVisible(false)}  }
          > Confirm Delete </CButton>
        </CModalBody>

      </CModal>
    </>
  )
}


function NewProcedure() {

  let params = useParams()
  let patient = parseInt(params.patientId ? params.patientId : "0");
  const [data, setData] = useState<Procedure>({ id: 0, patient_id: patient, reason: "", date: "" })
  const [visible, setVisible] = useState(false)

  const handleChange = (event) => {
    setData({
      ...data,
      [event.target.name]: event.target.value
    })
  }
  
  const mutation = useMutation(async() => {
    return await axios.post(`http://localhost:8000/patients/${params.patientId}/procedures/new/`, data)
    .catch( (error) => { console.log(error) });
  })

  return (
    <>
      <CButton 
        color="primary" 
        onClick={() => setVisible(!visible)}
        variant="outline"
      >
        New Procedure
      </CButton>
      <CModal visible={visible} onClose={() => setVisible(false)}>
        <CModalHeader>
          <CModalTitle>Create New Record</CModalTitle>
        </CModalHeader>
        <CModalBody>
          <CForm>
            <CFormInput
              id="floatingInputValue"
              name="reason"
              label="Reason" 
              placeholder={ data.reason }
              text="Please indicate the reason for the procedure."
              onChange={ handleChange }/>
          </CForm>
        </CModalBody>
        <CModalFooter>
          <CButton color="primary" onClick={ () => { mutation.mutate(); setVisible(false) }}>Save</CButton>
        </CModalFooter>
      </CModal>
    </>
  )
}<|MERGE_RESOLUTION|>--- conflicted
+++ resolved
@@ -92,11 +92,7 @@
               <CListGroup>
                 {
                   procedures?.map(procedure => (
-<<<<<<< HEAD
-                    <CListGroupItem component={Link} to={`${patient.id}/${procedure.id}`}>
-=======
                     <CListGroupItem component={CLink} to={`${patient.id}/${procedure.id}`}>
->>>>>>> c0f46baf
                       <div className="d-flex w-100 justify-content-between">
                         <h5 className="mb-1">Procedure {procedure.id}</h5>
                         <DeleteWarning procedure_id={procedure.id} />
