--- conflicted
+++ resolved
@@ -15,11 +15,7 @@
 import { useContext } from 'react'
 
 import { useMutation } from 'react-query'
-<<<<<<< HEAD
-import { BaseExam, ExamOut } from '../generated-client/exam';
-=======
 import { BaseExam, ExamOut } from "../generated-client/exam";
->>>>>>> 0742e228
 import { examApi } from '../api';
 import { ModalComponentProps } from '../interfaces/components.interface'
 import LoginContext from '../LoginContext'
