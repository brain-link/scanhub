// Copyright (C) 2023, BRAIN-LINK UG (haftungsbeschränkt). All Rights Reserved.
// SPDX-License-Identifier: GPL-3.0-only OR LicenseRef-ScanHub-Commercial
// PatientTable.tsx is responsible for rendering the patient table view.
import * as React from 'react'
import { useContext } from 'react'
import Typography from '@mui/joy/Typography'
import Button from '@mui/joy/Button'
import IconButton from '@mui/joy/IconButton';
import AddSharpIcon from '@mui/icons-material/AddSharp'
import ClearIcon from '@mui/icons-material/Clear';
import ModalDialog from '@mui/joy/ModalDialog'
import ModalClose from '@mui/joy/ModalClose'
import Input from '@mui/joy/Input'
import Textarea from '@mui/joy/Textarea'
import FormLabel from '@mui/joy/FormLabel'
import FormControl from '@mui/joy/FormControl'
import Modal from '@mui/joy/Modal'
import Stack from '@mui/joy/Stack'
import Select from '@mui/joy/Select';
import Option from '@mui/joy/Option';


import { useMutation } from 'react-query'
<<<<<<< HEAD
import { BaseTask, TaskOut, TaskType } from '../generated-client/exam';
=======
import { BaseTask, TaskOut, TaskType } from "../generated-client/exam";
>>>>>>> 0742e228
import { taskApi } from '../api';
import { ModalComponentProps } from '../interfaces/components.interface'
import LoginContext from '../LoginContext'


export default function TaskTemplateCreateModal(props: ModalComponentProps<TaskOut>) {

  const [task, setTask] = React.useState<BaseTask>({
    workflow_id: undefined, description: '', type: TaskType.ProcessingTask, status: {}, args: {}, artifacts: {}, destinations: {}, is_template: true, is_frozen: false
  })
  
  // New argument
  const [argKey, setArgKey] = React.useState<string>("")
  const [argVal, setArgVal] = React.useState<string>("")

  // New Destination
  const [destinationKey, setDestinationKey] = React.useState<string>("")
  const [destinationVal, setDestinationVal] = React.useState<string>("")

  // New Artifact
  const [artifactKey, setArtifactKey] = React.useState<string>("")
  const [artifactVal, setArtifactVal] = React.useState<string>("")

  // const [user, setUser] = useContext(LoginContext);
  const user = useContext(LoginContext);

  // Post a new exam template and refetch exam table
  const mutation = useMutation(async () => {
    await taskApi.createTaskTemplateApiV1ExamTaskTemplatePost(
      task,
      {headers: {Authorization: 'Bearer ' + user?.access_token}}
    )
    .then((response) => { props.onSubmit(response.data) })
    .catch((err) => { console.log(err) })
  })

  return (
    <Modal
      open={props.isOpen}
      color='neutral'
      onClose={() => props.setOpen(false)}
      sx={{display: 'flex', justifyContent: 'center', alignItems: 'center'}}
    >
      <ModalDialog
        aria-labelledby='basic-modal-dialog-title'
        aria-describedby='basic-modal-dialog-description'
        sx={{ borderRadius: 'md', p: 5 }}
      >
        <ModalClose
          sx={{
            top: '10px',
            right: '10px',
            borderRadius: '50%',
            bgcolor: 'background.body',
          }}
        />

        <Typography id='basic-modal-dialog-title' component='h2' level='inherit' fontSize='1.25em' mb='0.25em'>
          Create New Workflow Template
        </Typography>

        <Stack direction="row" spacing={4}>

          <Stack spacing={1}>

            {/* TODO: Drop-down menu to select exam template */}
            <FormLabel>Workflow ID</FormLabel>
            <Input
              name={'workflow_id'}
              onChange={(e) => setTask({ ...task, [e.target.name]: e.target.value })}
              defaultValue={ task.workflow_id }
              size="sm"
            />

            <FormLabel>Type</FormLabel>
            <Select 
              defaultValue={task.type} 
              placeholder={task.type} 
              size="sm"
              onChange={(e: React.SyntheticEvent | null, key: TaskType | null) => {
                // Only set type if key is not null
                key ? setTask({ ...task, ['type']: TaskType[key as keyof typeof TaskType] }) : () => {}
              }}
            >
              {
                Object.keys(TaskType).map((key) => (
                  <Option key={key} value={key}>
                    { TaskType[key as keyof typeof TaskType] }
                  </Option>
                ))
              }
            </Select>

            <FormLabel>Comment</FormLabel>
            <Textarea 
              minRows={2} 
              name={'description'}
              onChange={(e) => setTask({ ...task, [e.target.name]: e.target.value })}
              defaultValue={ task.description }
            />

          </Stack>

          <Stack spacing={1}>

            <FormLabel>Arguments</FormLabel>

            <Stack direction='row' spacing={1}>

              <FormControl>
                <FormLabel>Key</FormLabel>
                <Input onChange={e => setArgKey(e.target.value)} size="sm"/>
              </FormControl>

              <FormControl>
                <FormLabel>Value</FormLabel>
                <Stack direction='row' spacing={1}>
                  <Input onChange={e => setArgVal(e.target.value)} size="sm"/>
                  <IconButton
                    onClick={() => {
                      setTask({ ...task, args: {...task.args, [argKey]: argVal}})
                    }}
                    size="sm"
                  >
                    <AddSharpIcon />
                  </IconButton>
                </Stack>
              </FormControl>

            </Stack>

            {
<<<<<<< HEAD
              Object.keys(TaskType).map((key) => (
                <Option key={key} value={key}>
                  { TaskType[key as keyof typeof TaskType] }
                </Option>
=======
              task && Object.entries(task.args).map((arg) => (
                <Stack direction="row" spacing={2} alignItems="center">
                  <Typography level='body-sm' textColor='text.tertiary'>{arg[0]}: {arg[1]}</Typography>
                  <IconButton
                    size="sm"
                    onClick={() => {
                      setTask(prevTask => {
                        const tmpArgs = { ...prevTask.args };
                        delete tmpArgs[arg[0]];
                        return { ...prevTask, args: tmpArgs };
                      })
                    }}
                  >
                    <ClearIcon />
                  </IconButton>
                </Stack>
>>>>>>> 0742e228
              ))
            }

          </Stack>

          <Stack spacing={1}>

            <FormLabel>Destinations</FormLabel>

            <Stack direction='row' spacing={1}>

              <FormControl>
                <FormLabel>Key</FormLabel>
                <Input onChange={e => setDestinationKey(e.target.value)} size="sm"/>
              </FormControl>

              <FormControl>
                <FormLabel>Value</FormLabel>
                <Stack direction='row' spacing={1}>
                  <Input onChange={e => setDestinationVal(e.target.value)} size="sm"/>
                  <IconButton
                    onClick={() => {
                      setTask({ ...task, destinations: {...task.destinations, [destinationKey]: destinationVal}})
                    }}
                    size="sm"
                  >
                    <AddSharpIcon />
                  </IconButton>
                </Stack>
              </FormControl>

            </Stack>

            {
              task && Object.entries(task.destinations).map((destination) => (
                <Stack direction="row" spacing={2} alignItems="center">
                  <Typography level='body-sm' textColor='text.tertiary'>{destination[0]}: {destination[1]}</Typography>
                  <IconButton
                    size="sm"
                    onClick={() => {
                      setTask(prevTask => {
                        const tmpDestinations = { ...prevTask.destinations };
                        delete tmpDestinations[destination[0]];
                        return { ...prevTask, destinations: tmpDestinations };
                      })
                    }}
                  >
                    <ClearIcon />
                  </IconButton>
                </Stack>
              ))
            }

          </Stack>


          <Stack spacing={1}>

            <FormLabel>Artifacts</FormLabel>

            <Stack direction='row' spacing={1}>

              <FormControl>
                <FormLabel>Key</FormLabel>
                <Input onChange={e => setArtifactKey(e.target.value)} size="sm"/>
              </FormControl>

              <FormControl>
                <FormLabel>Value</FormLabel>
                <Stack direction='row' spacing={1}>
                  <Input onChange={e => setArtifactVal(e.target.value)} size="sm"/>
                  <IconButton
                    onClick={() => {
                      setTask({ ...task, artifacts: {...task.artifacts, [artifactKey]: artifactVal}})
                    }}
                    size="sm"
                  >
                    <AddSharpIcon />
                  </IconButton>
                </Stack>
              </FormControl>

            </Stack>

            {
              task && Object.entries(task.artifacts).map((artifact) => (
                <Stack direction="row" spacing={2} alignItems="center">
                  <Typography level='body-sm' textColor='text.tertiary'>{artifact[0]}: {artifact[1]}</Typography>
                  <IconButton
                    size="sm"
                    onClick={() => {
                      setTask(prevTask => {
                        const tmpArtifacts = { ...prevTask.args };
                        delete tmpArtifacts[artifact[0]];
                        return { ...prevTask, args: tmpArtifacts };
                      })
                    }}
                  >
                    <ClearIcon />
                  </IconButton>
                </Stack>
              ))
            }

          </Stack>
          
        </Stack>

        <Button
          size='sm'
          sx={{ maxWidth: 120 }}
          onClick={(event) => {
            event.preventDefault()
            mutation.mutate()
            props.setOpen(false)
          }}
        >
          Save
        </Button>

      </ModalDialog>
    </Modal>
  )
}<|MERGE_RESOLUTION|>--- conflicted
+++ resolved
@@ -21,11 +21,7 @@
 
 
 import { useMutation } from 'react-query'
-<<<<<<< HEAD
-import { BaseTask, TaskOut, TaskType } from '../generated-client/exam';
-=======
 import { BaseTask, TaskOut, TaskType } from "../generated-client/exam";
->>>>>>> 0742e228
 import { taskApi } from '../api';
 import { ModalComponentProps } from '../interfaces/components.interface'
 import LoginContext from '../LoginContext'
@@ -158,12 +154,6 @@
             </Stack>
 
             {
-<<<<<<< HEAD
-              Object.keys(TaskType).map((key) => (
-                <Option key={key} value={key}>
-                  { TaskType[key as keyof typeof TaskType] }
-                </Option>
-=======
               task && Object.entries(task.args).map((arg) => (
                 <Stack direction="row" spacing={2} alignItems="center">
                   <Typography level='body-sm' textColor='text.tertiary'>{arg[0]}: {arg[1]}</Typography>
@@ -180,7 +170,6 @@
                     <ClearIcon />
                   </IconButton>
                 </Stack>
->>>>>>> 0742e228
               ))
             }
 
