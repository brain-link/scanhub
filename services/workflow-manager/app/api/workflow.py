# Copyright (C) 2023, BRAIN-LINK UG (haftungsbeschränkt). All Rights Reserved.
# SPDX-License-Identifier: GPL-3.0-only OR LicenseRef-ScanHub-Commercial

"""Workflow manager endpoints."""
import logging
import operator
import os
from typing import Any, Dict, Annotated
from uuid import UUID

import httpx
from fastapi import APIRouter, Depends, File, HTTPException, UploadFile, status
from fastapi.security import OAuth2PasswordBearer
from scanhub_libraries.models import (
    TaskOut,
    WorkflowOut,
)
from scanhub_libraries.security import get_current_user

from .orchestration_engine import OrchestrationEngine

router = APIRouter(dependencies=[Depends(get_current_user)])

oauth2_scheme = OAuth2PasswordBearer(tokenUrl="login")

orchestration_engine = OrchestrationEngine()

SEQUENCE_MANAGER_URI = "host.docker.internal:8003"
EXAM_MANAGER_URI = "host.docker.internal:8004"

# Read the DATA_LAKE_DIRECTORY environment variable
data_lake_directory = os.getenv('DATA_LAKE_DIRECTORY', '/default/path/if/not/set')

# In-memory workflow storage
# {
#   "workflow_id": {
#     "tasks": [
#         {"id": <task_id>, "type": <task_type>, "status": "PENDING|IN_PROGRESS|COMPLETED|FAILED",
#          "destinations": {...}, "args": {...}}
#     ],
#     "status": "running|completed|failed"
#   }
# }
workflows: Dict[str, Dict[str, Any]] = {}


@router.get("/hello/", tags=["WorkflowManager"])
async def hello_world() -> dict[str, str]:
    """Hello world endpoint."""
    return {"message": "Hello, World!"}

@router.post("/trigger_task/{task_id}/", tags=["WorkflowManager"])
async def trigger_task(task_id: str) -> dict[str, Any]:
    """
    Endpoint to trigger a task in the orchestration engine.

    Args:
        task_id (str): The ID of the DAG to be triggered.

    Returns
    -------
        dict: A dictionary containing the response from the orchestration engine.
    """
    print(f"Triggering task: {task_id}")
    try:
        response = orchestration_engine.trigger_task(task_id)
        return {"status": "success", "data": response}
    except Exception as e:
        logging.error(f"Failed to trigger task: {e}")
        raise HTTPException(status_code=status.HTTP_500_INTERNAL_SERVER_ERROR, detail=str(e))

@router.get("/tasks/", tags=["WorkflowManager"])
async def list_available_tasks():
    """Endpoint to list the available tasks from the orchestration engine.

    Currently, only Airflow is supported.

    Returns
    -------
        dict: A dictionary containing the list of available tasks (DAGs) for Airflow.
    """
    try:
        tasks = orchestration_engine.get_available_tasks()
        return {"tasks": tasks}
    except ValueError as e:
        raise HTTPException(status_code=400, detail=str(e))
    except HTTPException as e:
        raise HTTPException(status_code=e.status_code, detail=e.detail)

@router.post("/process/{workflow_id}/", tags=["WorkflowManager"])
async def process(workflow_id: UUID | str) -> dict[str, str]:
    """Process a workflow.

    Parameters
    ----------
    workflow_id
        UUID of the workflow to process

    Returns
    -------
        Workflow process response
    """
    # URI for the exam manager service
    exam_manager_uri = EXAM_MANAGER_URI
    # Create an asynchronous HTTP client
    async with httpx.AsyncClient(timeout=httpx.Timeout(timeout=5.0)) as client:
        # Fetch the workflow data from the exam manager service
        response = await client.get(f"http://{exam_manager_uri}/api/v1/exam/workflow/{workflow_id}")
        # Raise an exception if the request was not successful
        if response.status_code != 200:
            raise HTTPException(status_code=response.status_code, detail="Failed to fetch workflow data")
        # Parse the response JSON into a WorkflowOut object
        workflow_raw = response.json()
        workflow = WorkflowOut(**workflow_raw)
        # Sort the tasks by datetime_created
        workflow.tasks.sort(key=operator.attrgetter('datetime_created'))
        task: TaskOut
        # Iterate through the tasks and handle them based on their type and status
        for task in workflow.tasks:
            if task.type == "DEVICE_TASK" and task.status == "PENDING":
                # Handle device task
                await handle_device_task(task)
                break  # Exit after handling the first pending task
            elif task.type == "PROCESSING_TASK" and task.status == "PENDING":
                # Handle processing task
                await handle_processing_task(task)
                break  # Exit after handling the first pending task
    return {"message": "Workflow processed successfully"}

async def handle_device_task(task: TaskOut):
    """Handle a device task by creating a scan job and starting the scan."""
    print("Device task:")
    print(task.destinations.get("device"), end="\n")

    # Create a device scan job
    # job = ScanJob(
    #     job_id=task.id,
    #     sequence_id=task.args["sequence_id"],
    #     workflow_id=task.args["workflow_id"],
    #     device_id=task.destinations["device"],
    #     acquisition_limits=task.args["acquisition_limits"],
    #     sequence_parameters=task.args["sequence_parameters"]
    # )

    # Start the scan job
    # await start_scan(job, str(task.id))

    # Update task status to IN_PROGRESS
    task.status = "IN_PROGRESS" # TBD do this also in the data base

    return

async def handle_processing_task(task: TaskOut):
    """Handle a processing task by triggering the appropriate orchestration engine."""
    print("Processing task:")
    print(task.destinations.get("topic"), end="\n")

    # Trigger the orchestration engine to handle the processing task
    orchestration_engine.trigger_task(str(task.id))

    # Update task status to IN_PROGRESS
    task.status = "IN_PROGRESS" # TBD do this also in the data base

    return

<<<<<<< HEAD
@router.post("/upload_and_trigger/{dag_id}/", tags=["WorkflowManager"])
async def upload_and_trigger(dag_id: str, file: UploadFile = File(...)) -> Dict[str, Any]:
=======
@router.post("/upload_and_trigger/{dag_id}/")
async def upload_and_trigger(dag_id: str,
                             access_token: Annotated[str, Depends(oauth2_scheme)],
                             file: UploadFile = File(...)) -> Dict[str, Any]:
>>>>>>> 4c4f25db
    """
    Upload a file and trigger an Airflow DAG.

    Parameters
    ----------
    dag_id
        The ID of the DAG to be triggered.
    file, optional
        Data upload, e.g. reconstruction result, by default File(...)

    Returns
    -------
        dict: A dictionary containing a message and data.
    """
    if file.filename is None:
        raise HTTPException(status_code=status.HTTP_400_BAD_REQUEST, detail="File has no file name.")
    try:
        # Define the file location in the shared data lake
        directory = f"/upload/{dag_id}"
        file_location = f"{data_lake_directory}{directory}/{file.filename}"
        os.makedirs(os.path.dirname(file_location), exist_ok=True)

        # Save the uploaded file
        with open(file_location, "wb") as f:
            f.write(await file.read())

        logging.info(f"File saved to {file_location}")

        # Check if the file was successfully uploaded
        if not os.path.exists(file_location):
            raise HTTPException(status_code=status.HTTP_500_INTERNAL_SERVER_ERROR, detail="File upload failed")
        # Define the callback endpoint
        callback_endpoint = f"http://workflow-manager:8000/api/v1/workflowmanager/results_ready/"

        # Trigger the Airflow DAG with the directory, file name, and callback endpoint as parameters
        response = orchestration_engine.trigger_task(
            dag_id,
            conf={
                "directory": directory,
                "file_name": file.filename,
                "workflow_manager_endpoint": callback_endpoint,
                "user_token": access_token
            }
        )
        logging.info(f"DAG triggered with response: {response}")

        return {"message": "File uploaded and DAG triggered successfully", "data": response}
    except Exception as e:
        logging.error(f"Failed to trigger DAG: {e}")
        raise HTTPException(status_code=status.HTTP_500_INTERNAL_SERVER_ERROR, detail=str(e))

@router.post("/results_ready/")
async def results_ready(payload: Dict[str, Any]):
    """
    Endpoint to handle the notification that the results are ready.

    Parameters
    ----------
    payload : dict
        A dictionary containing the dag_id and result_file.

    Returns
    -------
    dict
        A dictionary containing a message and the result file path.
    """
    try:
        dag_id = payload.get("dag_id")
        result_file = payload.get("result_file")

        if not dag_id or not result_file:
            raise HTTPException(status_code=status.HTTP_400_BAD_REQUEST, detail="Missing dag_id or result_file in payload")

        print(f"Results ready for DAG {dag_id}: {result_file}")
        # logging.info(f"Results ready for DAG {dag_id}: {result_file}")

        # Process the result file as needed
        # For example, you can move the file to a different location, update the database, etc.

        return {"message": "Results processed successfully", "result_file": result_file}
    except Exception as e:
        logging.error(f"Failed to process results: {e}")
        raise HTTPException(status_code=status.HTTP_500_INTERNAL_SERVER_ERROR, detail=str(e))<|MERGE_RESOLUTION|>--- conflicted
+++ resolved
@@ -163,15 +163,10 @@
 
     return
 
-<<<<<<< HEAD
 @router.post("/upload_and_trigger/{dag_id}/", tags=["WorkflowManager"])
-async def upload_and_trigger(dag_id: str, file: UploadFile = File(...)) -> Dict[str, Any]:
-=======
-@router.post("/upload_and_trigger/{dag_id}/")
 async def upload_and_trigger(dag_id: str,
                              access_token: Annotated[str, Depends(oauth2_scheme)],
                              file: UploadFile = File(...)) -> Dict[str, Any]:
->>>>>>> 4c4f25db
     """
     Upload a file and trigger an Airflow DAG.
 
@@ -222,36 +217,3 @@
     except Exception as e:
         logging.error(f"Failed to trigger DAG: {e}")
         raise HTTPException(status_code=status.HTTP_500_INTERNAL_SERVER_ERROR, detail=str(e))
-
-@router.post("/results_ready/")
-async def results_ready(payload: Dict[str, Any]):
-    """
-    Endpoint to handle the notification that the results are ready.
-
-    Parameters
-    ----------
-    payload : dict
-        A dictionary containing the dag_id and result_file.
-
-    Returns
-    -------
-    dict
-        A dictionary containing a message and the result file path.
-    """
-    try:
-        dag_id = payload.get("dag_id")
-        result_file = payload.get("result_file")
-
-        if not dag_id or not result_file:
-            raise HTTPException(status_code=status.HTTP_400_BAD_REQUEST, detail="Missing dag_id or result_file in payload")
-
-        print(f"Results ready for DAG {dag_id}: {result_file}")
-        # logging.info(f"Results ready for DAG {dag_id}: {result_file}")
-
-        # Process the result file as needed
-        # For example, you can move the file to a different location, update the database, etc.
-
-        return {"message": "Results processed successfully", "result_file": result_file}
-    except Exception as e:
-        logging.error(f"Failed to process results: {e}")
-        raise HTTPException(status_code=status.HTTP_500_INTERNAL_SERVER_ERROR, detail=str(e))