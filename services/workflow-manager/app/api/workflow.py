--- conflicted
+++ resolved
@@ -41,12 +41,12 @@
 workflows: Dict[str, Dict[str, Any]] = {}
 
 
-@router.get("/hello/", tags=["WorkflowManager"])
+@router.get("/hello/")
 async def hello_world() -> dict[str, str]:
     """Hello world endpoint."""
     return {"message": "Hello, World!"}
 
-@router.post("/trigger_task/{task_id}/", tags=["WorkflowManager"])
+@router.post("/trigger_task/{task_id}/")
 async def trigger_task(task_id: str) -> dict[str, Any]:
     """
     Endpoint to trigger a task in the orchestration engine.
@@ -66,7 +66,7 @@
         logging.error(f"Failed to trigger task: {e}")
         raise HTTPException(status_code=status.HTTP_500_INTERNAL_SERVER_ERROR, detail=str(e))
 
-@router.get("/tasks/", tags=["WorkflowManager"])
+@router.get("/tasks/")
 async def list_available_tasks():
     """Endpoint to list the available tasks from the orchestration engine.
 
@@ -84,7 +84,7 @@
     except HTTPException as e:
         raise HTTPException(status_code=e.status_code, detail=e.detail)
 
-@router.post("/process/{workflow_id}/", tags=["WorkflowManager"])
+@router.post("/process/{workflow_id}/")
 async def process(workflow_id: UUID | str) -> dict[str, str]:
     """Process a workflow.
 
@@ -160,16 +160,10 @@
 
     return
 
-<<<<<<< HEAD
-@router.post("/upload/{workflow_id}/", tags=["WorkflowManager"])
-async def upload_result(workflow_id: str, file: UploadFile = File(...)) -> dict[str, str]:
-    """Upload workflow result.
-=======
 @router.post("/upload_and_trigger/{dag_id}/")
 async def upload_and_trigger(dag_id: str, file: UploadFile = File(...)) -> Dict[str, Any]:
     """
     Upload a file and trigger an Airflow DAG.
->>>>>>> 696959a1
 
     Parameters
     ----------
