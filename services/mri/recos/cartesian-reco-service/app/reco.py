--- conflicted
+++ resolved
@@ -12,9 +12,6 @@
 import pydicom
 import pydicom._storage_sopclass_uids
 from pydicom.dataset import Dataset
-<<<<<<< HEAD
-from scanhub import RecoJob  # type: ignore
-=======
 # from scanhub import RecoJob # type: ignore
 
 from pydantic import BaseModel, StrictStr
@@ -25,7 +22,6 @@
     """RecoJob is a pydantic model for a reco job.""" # noqa: E501
     record_id: int
     input: StrictStr
->>>>>>> 46b3010d
 
 # initialize logger
 logging.basicConfig(
