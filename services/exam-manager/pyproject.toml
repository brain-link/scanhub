--- conflicted
+++ resolved
@@ -49,9 +49,6 @@
 
 [tool.ruff.lint]
 # Enable linters
-<<<<<<< HEAD
-# W = pycodestyle, F = Pyflakes, S = flake8-bandit, I = isort, N = pep8-naming, D = pydocstyle
-=======
 # E = pycodestyle (error)
 # W = pycodestyle (warning)
 # F = Pyflakes
@@ -59,7 +56,6 @@
 # I = isort
 # N = pep8-naming
 # D = pydocstyle
->>>>>>> 488c2747
 select = ["E", "W", "F", "S", "I", "N", "D"]
 
 [tool.ruff.lint.flake8-type-checking]
