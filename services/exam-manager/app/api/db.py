--- conflicted
+++ resolved
@@ -5,11 +5,8 @@
 
 import datetime
 import os
-<<<<<<< HEAD
 from enum import Enum
-=======
 import uuid
->>>>>>> 94710388
 
 from pydantic import BaseModel, Field
 from sqlalchemy import JSON, ForeignKey, create_engine, func
