--- conflicted
+++ resolved
@@ -7,7 +7,6 @@
 
 from typing import List
 
-<<<<<<< HEAD
 from datetime import datetime, timedelta
 from fastapi import APIRouter, WebSocket, HTTPException
 import websockets
@@ -19,44 +18,6 @@
     dal_get_all_devices,
     dal_get_device,
     dal_update_device,
-=======
-from fastapi import APIRouter, HTTPException
-from kafka import KafkaProducer  # type: ignore
-
-from .dal import (
-    dal_create_device,
-    dal_delete_device,
-    dal_get_all_devices,
-    dal_get_device,
-    dal_update_device,
-)
-from .models import BaseDevice, DeviceOut, get_device_out
-
-# Http status codes
-# 200 = Ok: GET, PUT
-# 201 = Created: POST
-# 204 = No Content: Delete
-# 404 = Not found
-
-
-class AcquisitionEvent:
-    """Acquisition event class."""
-
-    def __init__(self, instruction: str):
-        """Acquisition event constructor.
-
-        Parameters
-        ----------
-        instruction
-            Instructions string
-        """
-        self.instruction = instruction
-
-
-producer = KafkaProducer(
-    bootstrap_servers=["kafka-broker:9093"],
-    value_serializer=lambda x: json.dumps(x.__dict__).encode("utf-8"),
->>>>>>> 2080da78
 )
 
 router = APIRouter()
@@ -73,16 +34,10 @@
     return {"status": "ok"}
 
 
-<<<<<<< HEAD
 @router.get('/devices', response_model=List[DeviceOut], status_code=200, tags=["devices"])
 async def get_devices() -> list[DeviceOut]:
     """
     Retrieve the list of registered devices.
-=======
-@router.post("/", response_model=DeviceOut, status_code=201, tags=["devices"])
-async def create_device(payload: BaseDevice) -> DeviceOut:
-    """Create new device endpoint.
->>>>>>> 2080da78
 
     Returns:
         List[Device]: The list of registered devices.
@@ -96,13 +51,7 @@
 @router.get('/devices/{device_id}/ip_address')
 async def get_device_ip_address(device_id: str):
     """
-<<<<<<< HEAD
     Retrieve the IP address of a specific device.
-=======
-    if not (device := await dal_create_device(payload)):
-        raise HTTPException(status_code=404, detail="Could not create device")
-    return await get_device_out(device)
->>>>>>> 2080da78
 
     Args:
         device_id (str): The ID of the device.
@@ -114,12 +63,6 @@
         raise HTTPException(status_code=404, detail="Device not found")
     return {'ip_address': device.ip_address}
 
-<<<<<<< HEAD
-=======
-@router.get("/{device_id}", response_model=DeviceOut, status_code=200, tags=["devices"])
-async def get_device(device_id: int):
-    """Get device endpoint.
->>>>>>> 2080da78
 
 @router.get('/devices/{device_id}', response_model=DeviceOut, status_code=200, tags=["devices"])
 async def get_device(device_id: str):
@@ -137,16 +80,10 @@
     return await get_device_out(device)
 
 
-<<<<<<< HEAD
 @router.get('/devices/{device_id}/status')
 async def get_device_status(device_id: str):
     """
     Retrieve the status of a specific device.
-=======
-@router.get("/", response_model=list[DeviceOut], status_code=200, tags=["devices"])
-async def get_devices() -> list[DeviceOut]:
-    """Get all devices endpoint.
->>>>>>> 2080da78
 
     Args:
         device_id (str): The ID of the device.
@@ -154,7 +91,6 @@
     Returns:
         dict: The response containing the status of the device.
     """
-<<<<<<< HEAD
     if not (device := await dal_get_device(device_id)):
         raise HTTPException(status_code=404, detail="Device not found")
 
@@ -173,22 +109,10 @@
         device.datetime_updated = datetime.now()
         if not (device_new := await dal_update_device(device_id, device)):
             raise HTTPException(status_code=404, detail="Error updating device in db")
-=======
-    if not (devices := await dal_get_all_devices()):
-        # Don't raise exception here, list might be empty
-        return []
-    return [await get_device_out(device) for device in devices]
->>>>>>> 2080da78
 
     # Return the current status of the device
     return {'status': device_new.status}
 
-<<<<<<< HEAD
-=======
-@router.delete("/{device_id}", response_model={}, status_code=204, tags=["devices"])
-async def delete_device(device_id: int):
-    """Delete device endpoint.
->>>>>>> 2080da78
 
 @router.delete('/devices/{device_id}', response_model={}, status_code=204, tags=["devices"])
 async def delete_device(device_id: str):
@@ -205,15 +129,9 @@
         raise HTTPException(status_code=404, detail="Device not found")
 
 
-<<<<<<< HEAD
 async def create_websocket_connection(ip_address: str) -> WebSocket:
     """
     Create a WebSocket connection to the specified IP address.
-=======
-@router.put("/{device_id}", response_model=DeviceOut, status_code=200, tags=["devices"])
-async def update_device(device_id: int, payload: BaseDevice):
-    """Update device endpoint.
->>>>>>> 2080da78
 
     Args:
         ip_address (str): The IP address of the device.
@@ -228,7 +146,6 @@
 @router.websocket('/ws')
 async def websocket_endpoint(websocket: WebSocket):
     """
-<<<<<<< HEAD
     WebSocket endpoint for device communication.
 
     Args:
@@ -277,9 +194,4 @@
                 break
         else:
             print('Device not found:', websocket.client.host)
-            
-=======
-    if not (device := await dal_update_device(device_id, payload)):
-        raise HTTPException(status_code=404, detail="Device not found")
-    return await get_device_out(device)
->>>>>>> 2080da78
+            