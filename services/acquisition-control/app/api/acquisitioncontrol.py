# Copyright (C) 2023, BRAIN-LINK UG (haftungsbeschränkt). All Rights Reserved.
# SPDX-License-Identifier: GPL-3.0-only OR LicenseRef-ScanHub-Commercial

"""Acquisition control. Receives control cmd from ui and controls scans on devices."""
# pylint: disable=no-name-in-module
# pylint: disable=too-many-statements
# python -m uvicorn acquisitioncontrol:app --reload

import json
import logging
import random

import httpx
from fastapi import APIRouter
from pydantic.json import pydantic_encoder

from scanhub_libraries.models import Commands, DeviceTask, ParametrizedSequence, ScanJob, ScanStatus

DEBUG_FLAG = False

SEQUENCE_MANAGER_URI = "host.docker.internal:8003"
EXAM_MANAGER_URI = "host.docker.internal:8004"

router = APIRouter()

logging.basicConfig(level=logging.DEBUG)


async def device_location_request(device_id):
    """Retrieve ip from device-manager.

    Parameters
    ----------
    device_id
        Id of device

    Returns
    -------
        ip_address of device
    """
    async with httpx.AsyncClient() as client:
        response = await client.get(f"http://api-gateway:8080/api/v1/device/{device_id}/ip_address")
        return response.json()["ip_address"]


async def retrieve_sequence(sequence_manager_uri, sequence_id):
    """Retrieve sequence and sequence-type from sequence-manager.

    Parameters
    ----------
    sequence_manager_uri
        uri of sequence manager

    sequence_id
        id of sequence

    Returns
    -------
        sequence
    """
    async with httpx.AsyncClient() as client:
        response = await client.get(f"http://{sequence_manager_uri}/api/v1/mri/sequences/{sequence_id}")
        return response.json()


async def create_record(exam_manager_uri, job_id):
    """Create new record at exam_manager and retrieve record_id.

    Parameters
    ----------
    exam_manager_uri
        uri of sequence manager

    job_id
        id of job

    Returns
    -------
        id of newly created record
    """
    async with httpx.AsyncClient() as client:
        # TODO: data_path, comment ? # pylint: disable=fixme
        data = {
            "data_path": "unknown",
            "comment": "Created in Acquisition Control",
            "job_id": job_id,
        }
        response = await client.post(f"http://{exam_manager_uri}/api/v1/exam/record", json=data)
        return response.json()["id"]


async def post_device_task(url, device_task):
    """Send task do device.

    Parameters
    ----------
    url
        url of the device

    device_task
        task

    Returns
    -------
        response of device
    """
    async with httpx.AsyncClient() as client:
        data = json.dumps(device_task, default=pydantic_encoder)
        response = await client.post(url, data=data)
        return response.status_code


@router.post("/start-scan")
async def start_scan(scan_job: ScanJob):
    """Receives a job. Create a record id, trigger scan with it and returns it."""
    device_id = scan_job.device_id
    record_id = ""
    command = Commands.START

    device_ip = await device_location_request(device_id)
    url = f"http://{device_ip}/api/start-scan"

    if DEBUG_FLAG is True:
        # TODO: Dont ignore device_id, check returns, ... # pylint: disable=fixme
<<<<<<< HEAD
        record_id = "test_" + str(random.randint(0, 1000))
=======

        record_id = "test_" + str(random.randint(0, 1000))  # noqa: S311
>>>>>>> f9505818
        sequence_json = {"test": "test"}
        parametrized_sequence = ParametrizedSequence(
            acquisition_limits=scan_job.acquisition_limits,
            sequence_parameters=scan_job.sequence_parameters,
            sequence=sequence_json,
        )
    else:
        print("Start-scan endpoint, device ip: ", device_ip)
        # get sequence
        sequence_json = await retrieve_sequence(SEQUENCE_MANAGER_URI, scan_job.sequence_id)

        # create record
        record_id = await create_record(EXAM_MANAGER_URI, scan_job.job_id)
        parametrized_sequence = ParametrizedSequence(
            acquisition_limits=scan_job.acquisition_limits,
            sequence_parameters=scan_job.sequence_parameters,
            sequence=json.dumps(sequence_json),
        )

    # start scan and forward sequence, workflow, record_id
    logging.debug("Received job: %s, Generated record id: %s", scan_job.job_id, record_id)

    device_task = DeviceTask(
        device_id=device_id, record_id=record_id, command=command, parametrized_sequence=parametrized_sequence
    )
    status_code = await post_device_task(url, device_task)

    if status_code == 200:
        print("Scan started successfully.")
    else:
        print("Failed to start scan.")
    return {"record_id": record_id}


@router.post("/forward-status")
async def forward_status(scan_status: ScanStatus):
    """Receives status for a job. Forwards it to the ui and returns ok."""
    print("Received status: %s", scan_status)
    return {"message": "Status submitted"}<|MERGE_RESOLUTION|>--- conflicted
+++ resolved
@@ -122,12 +122,7 @@
 
     if DEBUG_FLAG is True:
         # TODO: Dont ignore device_id, check returns, ... # pylint: disable=fixme
-<<<<<<< HEAD
-        record_id = "test_" + str(random.randint(0, 1000))
-=======
-
         record_id = "test_" + str(random.randint(0, 1000))  # noqa: S311
->>>>>>> f9505818
         sequence_json = {"test": "test"}
         parametrized_sequence = ParametrizedSequence(
             acquisition_limits=scan_job.acquisition_limits,
