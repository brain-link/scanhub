--- conflicted
+++ resolved
@@ -6,83 +6,15 @@
 from api.acquisitioncontrol import router
 from fastapi import FastAPI
 from fastapi.middleware.cors import CORSMiddleware
-<<<<<<< HEAD
-from pydantic import BaseModel, Extra, Field
-
-DEBUG_FLAG = True
-
-SEQUENCE_MANAGER_URI = "host.docker.internal:8003"
-EXAM_MANAGER_URI = "host.docker.internal:8004"
-
-
-# TODO: Move to scanhub-tools/models file # pylint: disable=fixme
-
-
-class ScanJob(BaseModel):  # pylint: disable=too-few-public-methods
-    """Pydantic model definition of a scanjob."""
-
-    class Config:
-        """Pydantic configuration."""
-
-        extra = Extra.ignore
-
-    job_id: int = Field(alias="id")
-    sequence_id: str
-    workflow_id: int
-    device_id: str
-
-
-# TODO: Move to scanhub-tools # pylint: disable=fixme
-class ScanStatus(BaseModel):  # pylint: disable=too-few-public-methods
-    """Pydantic definition of a scanjob."""
-
-    record_id: str
-    status_percent: int
-
-
-# TODO: Move to scanhub-tools # pylint: disable=fixme
-class ScanRequest(BaseModel):  # pylint: disable=too-few-public-methods
-    """Pydantic definition of data to receive."""
-
-    record_id: str
-
-=======
->>>>>>> 761e6307
 
 app = FastAPI(
     openapi_url="/api/v1/mri/acquisitioncontrol/openapi.json",
     docs_url="/api/v1/mri/acquisitioncontrol/docs",
 )
-<<<<<<< HEAD
-logging.basicConfig(level=logging.DEBUG)
-
 
 # Wildcard ["*"] excludes eeverything that involves credentials
 # Better specify explicitly the allowed origins
 # See: https://fastapi.tiangolo.com/tutorial/cors/
-origins = [
-    "http://localhost",
-    "http://localhost:3000",  # frontned
-    "http://localhost:8080",  # nginx
-]
-
-app.add_middleware(
-    CORSMiddleware,
-    allow_origins=origins,
-    allow_credentials=True,
-    allow_methods=["*"],
-    allow_headers=["*"],
-    expose_headers=["*"],
-)
-
-async def device_location_request(device_id):
-    """Retrieve ip from device-manager."""
-    async with httpx.AsyncClient() as client:
-        response = await client.get(f"http://api-gateway:8080/api/v1/device/devices/{device_id}/ip_address")
-        return response.json()["ip_address"]
-=======
->>>>>>> 761e6307
-
 origins = [
     "http://localhost",
     "http://localhost:3000",  # frontend
@@ -117,5 +49,4 @@
     print("Healthcheck: Endpoint is ready.")
     return {"status": "ok"}
 
-
 app.include_router(router, prefix="/api/v1/mri/acquisitioncontrol")