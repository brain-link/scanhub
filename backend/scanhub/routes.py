from statistics import mode
from fastapi import APIRouter, HTTPException
from scanhub.utilities.sequence_plot import SequencePlot
from scanhub import models
seq_plot = SequencePlot('/scanhub/scanhub/ressources/epi_pypulseq.seq')

# Define an api router
api_router = APIRouter()

@api_router.get("/")
async def root() -> dict:
    return dict(
        msg="Hello World!"
    )

# Device table data
@api_router.get("/devices/")
async def get_devices() -> dict:
    devices = await models.Device.all()
    return devices

# Get a device by id
@api_router.get("/devices/{device_id}/")
async def get_device(device_id: int) -> dict:
    device = await models.Device.get(id=device_id)
    site = await models.Site.get(id=device.site_id)
    return dict(
        device=device,
        site=site
    )

# Patient table data
@api_router.get("/patients/")
async def get_patients() -> dict:
    patients = await models.Patient.all()
    return patients

# Get a patient by id
@api_router.get("/patients/{patient_id}/")
async def get_patient(patient_id: int) -> dict:
    patient = await models.Patient.get(id=patient_id)
    return patient

# Get a list of procedures by patient id
@api_router.get("/patients/{patient_id}/procedures/")
async def get_procedures(patient_id: int) -> dict:
    procedures = await models.Procedures.filter(patient_id=patient_id)
    return procedures

<<<<<<< HEAD
=======
# Create a new procedure
>>>>>>> c0f46baf
@api_router.post("/patients/{patient_id}/procedures/new/")
async def create_procedure(procedure_data: models.CreateProcedure, patient_id: int):
    
    print(procedure_data.dict())
    patient = await models.Patient.get(id=patient_id)

    new_procedure = await models.Procedures.create(
        reason=procedure_data.reason,
        patient=patient
    )

    await new_procedure.save()

<<<<<<< HEAD
=======
# Delete a procedure by id
>>>>>>> c0f46baf
@api_router.delete("/patients/{patient_id}/{procedure_id}/")
async def delete_procedure(procedure_id: int):
    print(f"Deleting record id={procedure_id}")
    deleted_count = await models.Procedures.filter(id=procedure_id).delete()
    if not deleted_count:
        raise HTTPException(status_code=404, detail=f"Procedure {procedure_id} not found")
    return models.Status(message=f"Deleted procedure {procedure_id}")

<<<<<<< HEAD
=======
# Get a list of records by procedure id
>>>>>>> c0f46baf
@api_router.get("/patients/{patient_id}/{procedure_id}/records/")
async def get_recordings(procedure_id: int) -> dict:
    record_list = await models.Recordings.filter(procedure_id=procedure_id)
    return record_list

# Create a new record
@api_router.post("/patients/{patient_id}/{procedure_id}/records/new/")
async def create_record(record_data: models.Create_Record, procedure_id: int) -> None:

<<<<<<< HEAD
=======
    # TODO: Generate DICOM file in here (maybe check for errors in record creation first)
    
>>>>>>> c0f46baf
    device = await models.Device.get(id=record_data.device_id)
    procedure = await models.Procedures.get(id=record_data.procedure_id)

    new_record = await models.Recordings.create(
        comment=record_data.comment,
        procedure=procedure,
        device=device
    )

    await new_record.save

# Get a record by id
@api_router.get("/patients/{patient_id}/{procedure_id}/records/{record_id}/")
async def get_record(record_id: int) -> dict:
    record = await models.Recordings.get(id=record_id)
    return record

<<<<<<< HEAD
=======
# Delete a record by id
>>>>>>> c0f46baf
@api_router.delete("/patients/{patient_id}/{procedure_id}/records/{record_id}/")
async def delete_record(record_id: int) -> dict:
    print(f"Deleting record id={record_id}")
    deleted_count = await models.Recordings.filter(id=record_id).delete()
    if not deleted_count:
        raise HTTPException(status_code=404, detail=f"Record {record_id} not found")
    return models.Status(message=f"Deleted record {record_id}")

<<<<<<< HEAD
=======
# Post a sequence update (sequence parameters)
>>>>>>> c0f46baf
@api_router.post("/patients/{patient_id}/{procedure_id}/records/{record_id}/sequence/")
async def set_sequence(parameter: list) -> dict:
    for param in parameter:
        print(param)
    return parameter

# Placeholder: Get sequence plot data
@api_router.get("/test_sequence/")
async def get_sequence() -> list:
    return seq_plot.get_plot_data()<|MERGE_RESOLUTION|>--- conflicted
+++ resolved
@@ -47,10 +47,7 @@
     procedures = await models.Procedures.filter(patient_id=patient_id)
     return procedures
 
-<<<<<<< HEAD
-=======
 # Create a new procedure
->>>>>>> c0f46baf
 @api_router.post("/patients/{patient_id}/procedures/new/")
 async def create_procedure(procedure_data: models.CreateProcedure, patient_id: int):
     
@@ -64,10 +61,7 @@
 
     await new_procedure.save()
 
-<<<<<<< HEAD
-=======
 # Delete a procedure by id
->>>>>>> c0f46baf
 @api_router.delete("/patients/{patient_id}/{procedure_id}/")
 async def delete_procedure(procedure_id: int):
     print(f"Deleting record id={procedure_id}")
@@ -76,10 +70,7 @@
         raise HTTPException(status_code=404, detail=f"Procedure {procedure_id} not found")
     return models.Status(message=f"Deleted procedure {procedure_id}")
 
-<<<<<<< HEAD
-=======
 # Get a list of records by procedure id
->>>>>>> c0f46baf
 @api_router.get("/patients/{patient_id}/{procedure_id}/records/")
 async def get_recordings(procedure_id: int) -> dict:
     record_list = await models.Recordings.filter(procedure_id=procedure_id)
@@ -89,11 +80,8 @@
 @api_router.post("/patients/{patient_id}/{procedure_id}/records/new/")
 async def create_record(record_data: models.Create_Record, procedure_id: int) -> None:
 
-<<<<<<< HEAD
-=======
     # TODO: Generate DICOM file in here (maybe check for errors in record creation first)
     
->>>>>>> c0f46baf
     device = await models.Device.get(id=record_data.device_id)
     procedure = await models.Procedures.get(id=record_data.procedure_id)
 
@@ -111,10 +99,7 @@
     record = await models.Recordings.get(id=record_id)
     return record
 
-<<<<<<< HEAD
-=======
 # Delete a record by id
->>>>>>> c0f46baf
 @api_router.delete("/patients/{patient_id}/{procedure_id}/records/{record_id}/")
 async def delete_record(record_id: int) -> dict:
     print(f"Deleting record id={record_id}")
@@ -123,10 +108,7 @@
         raise HTTPException(status_code=404, detail=f"Record {record_id} not found")
     return models.Status(message=f"Deleted record {record_id}")
 
-<<<<<<< HEAD
-=======
 # Post a sequence update (sequence parameters)
->>>>>>> c0f46baf
 @api_router.post("/patients/{patient_id}/{procedure_id}/records/{record_id}/sequence/")
 async def set_sequence(parameter: list) -> dict:
     for param in parameter:
