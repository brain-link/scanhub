--- conflicted
+++ resolved
@@ -18,9 +18,6 @@
     strategy:
       matrix:
         python-version: ["3.10"]
-<<<<<<< HEAD
-    
-=======
     continue-on-error: True
     steps:
       - uses: actions/checkout@v3
@@ -64,7 +61,6 @@
       matrix:
         python-version: ["3.10"]
     continue-on-error: True
->>>>>>> 7b5e714a
     steps:
       - uses: actions/checkout@v3
       - name: Set up python ${{ matrix.python-version }}
